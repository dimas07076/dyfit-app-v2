--- conflicted
+++ resolved
@@ -4,100 +4,42 @@
 import { Tabs, TabsList, TabsTrigger } from "@/components/ui/tabs";
 import { Card, CardContent, CardHeader, CardTitle, CardDescription } from "@/components/ui/card";
 import { Skeleton } from "@/components/ui/skeleton";
-<<<<<<< HEAD
-import { Star, FilterX, BrainCircuit, User, SearchX } from "lucide-react";
-=======
-import { Star, BrainCircuit, User, SearchX, SlidersHorizontal } from "lucide-react"; // <<< CORREÇÃO: 'FilterX' removido
->>>>>>> e3e8d078
+import { Star, BrainCircuit, User, SearchX, SlidersHorizontal } from "lucide-react";
 import ExerciseFormModal from "@/components/dialogs/ExerciseFormModal";
 import ExerciseEditModal from "@/components/dialogs/ExerciseEditModal";
 import ExerciseDeleteButton from "@/components/buttons/ExerciseDeleteButton";
 import { useToast } from "@/hooks/use-toast";
-<<<<<<< HEAD
-import { Select, SelectContent, SelectItem, SelectTrigger, SelectValue } from "@/components/ui/select";
-=======
->>>>>>> e3e8d078
 import { useQuery, useQueryClient } from "@tanstack/react-query";
 import { Badge } from "@/components/ui/badge";
 import { useUser } from "@/context/UserContext";
 import { Tooltip, TooltipContent, TooltipProvider, TooltipTrigger } from "@/components/ui/tooltip";
 import { fetchWithAuth } from "@/lib/apiClient";
 import LiteYouTubeEmbed from "@/components/LiteYouTubeEmbed";
-<<<<<<< HEAD
-import LiteGoogleDriveEmbed from "@/components/LiteGoogleDriveEmbed"; // <<< IMPORTAÇÃO DO NOVO COMPONENTE
-=======
 import LiteGoogleDriveEmbed from "@/components/LiteGoogleDriveEmbed";
 import { Drawer, DrawerContent, DrawerHeader, DrawerTitle, DrawerTrigger, DrawerDescription, DrawerFooter, DrawerClose } from "@/components/ui/drawer";
-import ExerciseFilters from '@/components/ExerciseFilters'; // <<< CORREÇÃO: Caminho da importação ajustado
->>>>>>> e3e8d078
+import ExerciseFilters from '@/components/ExerciseFilters';
 
-// --- Interfaces, Funções e Constantes (sem alteração) ---
+// --- Interfaces, Funções e Constantes ---
 interface Exercicio { _id: string; nome: string; descricao?: string; grupoMuscular?: string; categoria?: string; urlVideo?: string; isCustom: boolean; isFavoritedByCurrentUser?: boolean; }
 type AbaSelecionada = "todos" | "app" | "meus" | "favoritos";
 const ALL_FILTER_VALUE = "all";
-<<<<<<< HEAD
-
-// Função para extrair o ID do vídeo de qualquer URL do YouTube
-const getYouTubeId = (url?: string): string | undefined => {
-    if (!url) return undefined;
-    const regExp = /^.*(youtu.be\/|v\/|u\/\w\/|embed\/|watch\?v=|&v=)([^#&?]*).*/;
-    const match = url.match(regExp);
-    return (match && match[2].length === 11) ? match[2] : undefined;
-};
-
-// >>> NOVA FUNÇÃO para extrair o ID do vídeo de qualquer URL do Google Drive <<<
-const getGoogleDriveId = (url?: string): string | undefined => {
-    if (!url) return undefined;
-    const patterns = [
-        /drive\.google\.com\/file\/d\/([a-zA-Z0-9_-]+)/,
-        /drive\.google\.com\/open\?id=([a-zA-Z0-9_-]+)/,
-    ];
-    for (const pattern of patterns) {
-        const match = url.match(pattern);
-        if (match && match[1]) {
-            return match[1];
-        }
-    }
-    return undefined;
-};
-
-const grupos = ["Peitoral", "Pernas", "Costas", "Ombros", "Bíceps", "Tríceps", "Abdômen", "Lombar", "Glúteos", "Panturrilha", "Cardio", "Corpo Inteiro", "Outro"].sort();
-const categorias = ["Força", "Resistência", "Hipertrofia", "Potência", "Cardiovascular", "Flexibilidade", "Mobilidade", "Funcional", "Calistenia", "Outro"].sort();
-
-=======
 const getYouTubeId = (url?: string): string | undefined => { if (!url) return undefined; const regExp = /^.*(youtu.be\/|v\/|u\/\w\/|embed\/|watch\?v=|&v=)([^#&?]*).*/; const match = url.match(regExp); return (match && match[2].length === 11) ? match[2] : undefined; };
 const getGoogleDriveId = (url?: string): string | undefined => { if (!url) return undefined; const patterns = [ /drive\.google\.com\/file\/d\/([a-zA-Z0-9_-]+)/, /drive\.google\.com\/open\?id=([a-zA-Z0-9_-]+)/, ]; for (const pattern of patterns) { const match = url.match(pattern); if (match && match[1]) { return match[1]; } } return undefined; };
 const grupos = ["Peitoral", "Pernas", "Costas", "Ombros", "Bíceps", "Tríceps", "Abdômen", "Lombar", "Glúteos", "Panturrilha", "Cardio", "Corpo Inteiro", "Outro"].sort();
 const categorias = ["Força", "Resistência", "Hipertrofia", "Potência", "Cardiovascular", "Flexibilidade", "Mobilidade", "Funcional", "Calistenia", "Outro"].sort();
 
-// --- Componente ExerciseList (sem alteração) ---
->>>>>>> e3e8d078
+// --- Componente ExerciseList ---
 const ExerciseList = ({ exercicios, onFavoriteToggle, onFetch, isAdmin }: { exercicios: Exercicio[], onFavoriteToggle: (id: string, isFavorited: boolean) => void, onFetch: () => void, isAdmin: boolean }) => (
   <div className="grid grid-cols-1 sm:grid-cols-2 md:grid-cols-3 lg:grid-cols-4 gap-4">
     {exercicios.map((ex) => {
       const isFavorited = ex.isFavoritedByCurrentUser ?? false;
       const youtubeId = getYouTubeId(ex.urlVideo);
-<<<<<<< HEAD
-      const googleDriveId = getGoogleDriveId(ex.urlVideo); // <<< TENTA EXTRAIR ID DO DRIVE
-=======
       const googleDriveId = getGoogleDriveId(ex.urlVideo);
->>>>>>> e3e8d078
       const canEditOrDelete = ex.isCustom || isAdmin;
       return (
         <Card key={ex._id} className="rounded-xl border bg-card text-card-foreground shadow-sm flex flex-col overflow-hidden transition-transform transform hover:-translate-y-1">
           <div className="w-full h-40 bg-gray-200 dark:bg-gray-700 relative">
-<<<<<<< HEAD
-            {/* <<< LÓGICA CONDICIONAL PARA RENDERIZAR O PLAYER CORRETO >>> */}
-            {youtubeId ? (
-                <LiteYouTubeEmbed id={youtubeId} title={ex.nome} />
-            ) : googleDriveId ? (
-                <LiteGoogleDriveEmbed id={googleDriveId} title={ex.nome} />
-            ) : (
-                <div className="w-full h-full flex items-center justify-center text-muted-foreground text-sm">Sem Vídeo</div>
-            )}
-=======
             {youtubeId ? ( <LiteYouTubeEmbed id={youtubeId} title={ex.nome} /> ) : googleDriveId ? ( <LiteGoogleDriveEmbed id={googleDriveId} title={ex.nome} /> ) : ( <div className="w-full h-full flex items-center justify-center text-muted-foreground text-sm">Sem Vídeo</div> )}
->>>>>>> e3e8d078
           </div>
           <CardContent className="p-4 flex-grow flex flex-col">
             <div className="flex gap-1 mb-2 flex-wrap">
@@ -110,22 +52,8 @@
               <TooltipProvider delayDuration={100}>
                 {ex.isCustom ? ( <Tooltip><TooltipTrigger><User className="w-4 h-4 text-blue-500" /></TooltipTrigger><TooltipContent><p>Exercício Personalizado</p></TooltipContent></Tooltip> ) : ( <Tooltip><TooltipTrigger><BrainCircuit className="w-4 h-4 text-purple-500" /></TooltipTrigger><TooltipContent><p>Exercício do App</p></TooltipContent></Tooltip> )}
               </TooltipProvider>
-<<<<<<< HEAD
-
-              {canEditOrDelete && (
-                <>
-                  <ExerciseEditModal exercicio={ex} onUpdated={onFetch} gruposMusculares={grupos} categoriasExercicio={categorias} />
-                  <ExerciseDeleteButton exercicioId={ex._id} onDeleted={onFetch} />
-                </>
-              )}
-              
-              <Button variant="ghost" size="icon" onClick={() => onFavoriteToggle(ex._id, isFavorited)} title={isFavorited ? "Desfavoritar" : "Favoritar"} className="h-7 w-7">
-                <Star className={`w-4 h-4 ${isFavorited ? 'fill-yellow-400 text-yellow-500' : 'text-muted-foreground hover:text-yellow-500'}`} />
-              </Button>
-=======
               {canEditOrDelete && ( <> <ExerciseEditModal exercicio={ex} onUpdated={onFetch} gruposMusculares={grupos} categoriasExercicio={categorias} /> <ExerciseDeleteButton exercicioId={ex._id} onDeleted={onFetch} /> </> )}
               <Button variant="ghost" size="icon" onClick={() => onFavoriteToggle(ex._id, isFavorited)} title={isFavorited ? "Desfavoritar" : "Favoritar"} className="h-7 w-7"><Star className={`w-4 h-4 ${isFavorited ? 'fill-yellow-400 text-yellow-500' : 'text-muted-foreground hover:text-yellow-500'}`} /></Button>
->>>>>>> e3e8d078
             </div>
           </CardContent>
         </Card>
@@ -140,21 +68,6 @@
   const queryClient = useQueryClient();
   const { toast } = useToast();
 
-<<<<<<< HEAD
-  const [searchTerm, setSearchTerm] = useState("");
-  const [aba, setAba] = useState<AbaSelecionada>(isAdmin ? 'app' : 'todos');
-  const [grupoSelecionado, setGrupoSelecionado] = useState<string>(ALL_FILTER_VALUE);
-  const [categoriaSelecionada, setCategoriaSelecionada] = useState<string>(ALL_FILTER_VALUE);
-  
-  const { data, isLoading } = useQuery<Exercicio[]>({
-    queryKey: ['exercicios', aba, grupoSelecionado, categoriaSelecionada],
-    queryFn: () => {
-      const params = new URLSearchParams({
-        tipo: aba,
-        grupo: grupoSelecionado,
-        categoria: categoriaSelecionada
-      });
-=======
   const [aba, setAba] = useState<AbaSelecionada>(isAdmin ? 'app' : 'todos');
   const [filters, setFilters] = useState({
     searchTerm: "",
@@ -166,7 +79,6 @@
     queryKey: ['exercicios', aba, filters.grupo, filters.categoria],
     queryFn: () => {
       const params = new URLSearchParams({ tipo: aba, grupo: filters.grupo, categoria: filters.categoria });
->>>>>>> e3e8d078
       return fetchWithAuth(`/api/exercicios/biblioteca?${params.toString()}`);
     },
     placeholderData: (prev) => prev,
@@ -174,27 +86,15 @@
 
   const filteredExercises = useMemo(() => {
     if (!data) return [];
-<<<<<<< HEAD
-    return data.filter(ex => 
-      ex.nome.toLowerCase().includes(searchTerm.toLowerCase())
-    ).sort((a, b) => a.nome.localeCompare(b.nome, 'pt-BR'));
-  }, [data, searchTerm]);
-=======
     return data.filter(ex => ex.nome.toLowerCase().includes(filters.searchTerm.toLowerCase())).sort((a, b) => a.nome.localeCompare(b.nome, 'pt-BR'));
   }, [data, filters.searchTerm]);
->>>>>>> e3e8d078
 
   const handleFilterChange = (newFilters: Partial<typeof filters>) => {
     setFilters(prev => ({ ...prev, ...newFilters }));
   };
 
-<<<<<<< HEAD
-  const handleFetch = () => {
-    queryClient.invalidateQueries({ queryKey: ['exercicios', aba] });
-=======
   const handleClearFilters = () => {
     setFilters({ searchTerm: "", grupo: ALL_FILTER_VALUE, categoria: ALL_FILTER_VALUE });
->>>>>>> e3e8d078
   };
   
   const activeFilterCount = Object.values(filters).filter(value => value !== "" && value !== ALL_FILTER_VALUE).length;
@@ -210,28 +110,11 @@
           <p className="text-muted-foreground">Encontre, crie e gerencie os exercícios para seus treinos.</p>
         </div>
         <div className="flex-shrink-0">
-<<<<<<< HEAD
-          {isAdmin ? 
-            <ExerciseFormModal onCreated={handleFetch} creationType="app" triggerButtonText="Criar Exercício do App" /> : 
-            <ExerciseFormModal onCreated={handleFetch} creationType="personal" triggerButtonText="Criar Meu Exercício" />}
-=======
           {isAdmin ? <ExerciseFormModal onCreated={handleFetch} creationType="app" triggerButtonText="Criar Exercício do App" /> : <ExerciseFormModal onCreated={handleFetch} creationType="personal" triggerButtonText="Criar Meu Exercício" />}
->>>>>>> e3e8d078
         </div>
       </div>
 
       <Tabs defaultValue={isAdmin ? 'app' : 'todos'} onValueChange={(v) => setAba(v as AbaSelecionada)} className="w-full">
-<<<<<<< HEAD
-        <TabsList className={`grid w-full ${isAdmin ? 'grid-cols-2' : 'grid-cols-3'}`}>
-          {!isAdmin && <TabsTrigger value="todos">Todos</TabsTrigger>}
-          <TabsTrigger value="app">Exercícios do App</TabsTrigger>
-          {!isAdmin && <TabsTrigger value="meus">Meus Exercícios</TabsTrigger>}
-          <TabsTrigger value="favoritos">Favoritos</TabsTrigger>
-        </TabsList>
-      </Tabs>
-      
-      <Card>
-=======
         <div className="overflow-x-auto pb-2">
             <TabsList className="min-w-full sm:min-w-0 sm:grid sm:w-full sm:grid-cols-4">
             {!isAdmin && <TabsTrigger value="todos">Todos</TabsTrigger>}
@@ -243,20 +126,10 @@
       </Tabs>
       
       <Card className="hidden sm:block">
->>>>>>> e3e8d078
         <CardHeader>
             <CardTitle className="text-lg">Filtros</CardTitle>
             <CardDescription>Refine sua busca para encontrar exercícios específicos.</CardDescription>
         </CardHeader>
-<<<<<<< HEAD
-        <CardContent className="flex flex-wrap gap-4 items-center">
-            <Input placeholder="Buscar por nome..." value={searchTerm} onChange={(e) => setSearchTerm(e.target.value)} className="max-w-xs bg-background dark:bg-input" />
-            <Select onValueChange={setGrupoSelecionado} value={grupoSelecionado}><SelectTrigger className="w-full sm:w-[180px] bg-background dark:bg-input"><SelectValue placeholder="Grupo muscular" /></SelectTrigger><SelectContent><SelectItem value={ALL_FILTER_VALUE}>Todos os Grupos</SelectItem>{grupos.map((g) => <SelectItem key={g} value={g}>{g}</SelectItem>)}</SelectContent></Select>
-            <Select onValueChange={setCategoriaSelecionada} value={categoriaSelecionada}><SelectTrigger className="w-full sm:w-[180px] bg-background dark:bg-input"><SelectValue placeholder="Tipo/Categoria" /></SelectTrigger><SelectContent><SelectItem value={ALL_FILTER_VALUE}>Todos os Tipos</SelectItem>{categorias.map((c) => <SelectItem key={c} value={c}>{c}</SelectItem>)}</SelectContent></Select>
-            <Button variant="ghost" onClick={limparFiltros} className="text-muted-foreground hover:text-foreground"><FilterX className="w-4 h-4 mr-2" /> Limpar Filtros</Button>
-        </CardContent>
-      </Card>
-=======
         <CardContent>
             <ExerciseFilters 
                 grupos={grupos} 
@@ -299,7 +172,6 @@
             </DrawerContent>
         </Drawer>
       </div>
->>>>>>> e3e8d078
 
       {isLoading ? (
         <div className="grid grid-cols-1 sm:grid-cols-2 md:grid-cols-3 lg:grid-cols-4 gap-4 mt-6">
